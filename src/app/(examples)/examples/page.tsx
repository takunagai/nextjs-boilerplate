--- conflicted
+++ resolved
@@ -116,7 +116,6 @@
 			href: "/examples/toast",
 		},
 		{
-<<<<<<< HEAD
 			title: "カードデザインコレクション",
 			description: "4種類のカードデザイン（グラスモーフィズム・ネオモーフィズム・スプリット・オーロラ）の比較とサンプル集。",
 			href: "/examples/card-designs",
@@ -125,12 +124,12 @@
 			title: "料金プランサンプル集",
 			description: "様々な業種・サービス向けの料金プラン設計例。制作物単価型・サブスクリプション型など、再利用可能なコンポーネントでの実装例。",
 			href: "/examples/pricing-plans",
-=======
+		},
+		{
 			title: "吹き出し（Speech Bubble）",
 			description:
 				"人物画像と吹き出しテキストを表示するレスポンシブ対応コンポーネント。カスタムアバター、テーマ、サイズバリエーション対応。",
 			href: "/examples/speech-bubble",
->>>>>>> b3790bc9
 		},
 	];
 
